--- conflicted
+++ resolved
@@ -174,21 +174,11 @@
 				return false;
 			}
 
-<<<<<<< HEAD
 			long method;
 			if (reader.ReadByte () == 0x04)
 				method = reader.ReadInt32 ();
 			else
 				method = reader.ReadInt64 ();
-=======
-			int call_disp = reader.ReadInt32 ();
-			foreach (TargetAddress address in process.MonoLanguage.Trampolines) {
-				if (call_target + call_disp + 19 == address) {
-					trampoline = new TargetAddress (memory.AddressDomain, method_info);
-					return true;
-				}
-			}
->>>>>>> 5a1cde43
 
 			Console.WriteLine ("DO GET MONO TRAMPOLINE #2: {0:x}", method);
 
