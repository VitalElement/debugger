--- conflicted
+++ resolved
@@ -1,10 +1,7 @@
-<<<<<<< HEAD
-=======
 2008-07-31  Martin Baulig  <martin@ximian.com>
 
 	**** The Debugger has been branched for Mono 2.0 ****
 
->>>>>>> 5fc2333a
 2008-07-31  Lluis Sanchez Gual  <lluis@novell.com>
 
 	* classes/GUIManager.cs: Make sure events from individual threads
