--- conflicted
+++ resolved
@@ -1,5 +1,3 @@
-<<<<<<< HEAD
-=======
 2007-11-05  Martin Baulig  <martin@ximian.com>
 
 	* backend/arch/Instruction.cs
@@ -220,7 +218,6 @@
 	GetCallTarget() into a new GetCallTarget(); we now return a
 	`CallTargetType'.	
 
->>>>>>> 27890265
 2007-10-10  Martin Baulig  <martin@ximian.com>
 
 	Fix the "field from parent class madness".
